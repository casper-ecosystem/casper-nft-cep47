use crate::cep47::{token_cfg, CasperCEP47Contract, TokenId, URI};
use crate::market::MarketTest;
use casper_types::{AsymmetricType, PublicKey, SecretKey, U256};

#[test]
fn test_deploy() {
    let contract = CasperCEP47Contract::deploy();

    assert_eq!(contract.name(), token_cfg::NAME);
    assert_eq!(contract.symbol(), token_cfg::SYMBOL);
    assert_eq!(contract.uri(), token_cfg::URI);
    assert_eq!(contract.total_supply(), U256::zero());
}

#[test]
fn test_token_uri() {
    let mut contract = CasperCEP47Contract::deploy();
    let ali = PublicKey::ed25519_from_bytes([3u8; 32]).unwrap();
    let token_uri = URI::from("MonaLisa");
    contract.mint_one(ali.clone(), token_uri.clone());

    let ali_tokens: Vec<TokenId> = contract.tokens(ali.clone());
    let ali_token_uri = contract.token_uri(ali_tokens[0].clone());

    assert_eq!(ali_token_uri, Some(token_uri));
}

#[test]
fn test_mint_one() {
    let mut contract = CasperCEP47Contract::deploy();
    let ali = PublicKey::ed25519_from_bytes([3u8; 32]).unwrap();
    let token_uri = URI::from("MonaLisa");
    contract.mint_one(ali.clone(), token_uri);

    let ali_tokens: Vec<TokenId> = contract.tokens(ali.clone());

    assert_eq!(contract.total_supply(), U256::one());
    assert_eq!(contract.balance_of(ali.clone()), U256::one());
    assert_eq!(U256::from(ali_tokens.len() as u64), U256::one());
    assert_eq!(contract.owner_of(&ali_tokens[0]), Some(ali));
}

#[test]
fn test_mint_copies() {
    let mut contract = CasperCEP47Contract::deploy();
    let ali = PublicKey::ed25519_from_bytes([3u8; 32]).unwrap();
    let token_uri = URI::from("Casper Golden Card");
    contract.mint_copies(ali.clone(), token_uri, U256::from(3));

    let ali_tokens: Vec<TokenId> = contract.tokens(ali.clone());

    assert_eq!(contract.total_supply(), U256::from(3));
    assert_eq!(contract.balance_of(ali.clone()), U256::from(3));
    assert_eq!(U256::from(ali_tokens.len() as u64), U256::from(3));
    assert_eq!(contract.owner_of(&ali_tokens[0]), Some(ali.clone()));
    assert_eq!(contract.owner_of(&ali_tokens[1]), Some(ali.clone()));
    assert_eq!(contract.owner_of(&ali_tokens[2]), Some(ali));
}

#[test]
fn test_mint_many() {
    let mut contract = CasperCEP47Contract::deploy();
    let ali = PublicKey::ed25519_from_bytes([3u8; 32]).unwrap();
    let token_uris: Vec<URI> = vec![URI::from("Casper Golden Card"), URI::from("Mona Lisa")];
    contract.mint_many(ali.clone(), token_uris);

    let ali_tokens: Vec<TokenId> = contract.tokens(ali.clone());

    assert_eq!(contract.total_supply(), U256::from(2));
    assert_eq!(contract.balance_of(ali.clone()), U256::from(2));
    assert_eq!(U256::from(ali_tokens.len() as u64), U256::from(2));
    assert_eq!(contract.owner_of(&ali_tokens[0]), Some(ali.clone()));
    assert_eq!(contract.owner_of(&ali_tokens[1]), Some(ali));
}

#[test]
fn test_transfer_token() {
    let mut contract = CasperCEP47Contract::deploy();
    let ali: PublicKey = SecretKey::ed25519_from_bytes([3u8; 32]).unwrap().into();
    let bob: PublicKey = SecretKey::ed25519_from_bytes([5u8; 32]).unwrap().into();
    let token_uris: Vec<URI> = vec![
        URI::from("Casper Golden Card"),
        URI::from("Casper Silver Card"),
    ];
    contract.mint_many(ali.clone(), token_uris);
    let ali_tokens: Vec<TokenId> = contract.tokens(ali.clone());
    contract.transfer_token(ali.clone(), bob.clone(), ali_tokens[1].clone());

    assert_eq!(contract.balance_of(ali.clone()), U256::from(1));
    assert_eq!(contract.balance_of(bob.clone()), U256::from(1));
    assert_eq!(contract.total_supply(), U256::from(2));
    assert_eq!(contract.owner_of(&ali_tokens[0]), Some(ali));
    assert_eq!(contract.owner_of(&ali_tokens[1]), Some(bob));
}

#[test]
fn test_transfer_many_tokens() {
    let mut contract = CasperCEP47Contract::deploy();
    let ali: PublicKey = SecretKey::ed25519_from_bytes([3u8; 32]).unwrap().into();
    let bob: PublicKey = SecretKey::ed25519_from_bytes([5u8; 32]).unwrap().into();
    let token_uris: Vec<URI> = vec![
        URI::from("Casper Golden Card"),
        URI::from("Casper Silver Card"),
        URI::from("Casper Bronze Card"),
    ];
    contract.mint_many(ali.clone(), token_uris);
    let ali_tokens: Vec<TokenId> = contract.tokens(ali.clone());
    contract.transfer_many_tokens(ali.clone(), bob.clone(), ali_tokens[..2].to_vec());

    assert_eq!(contract.balance_of(ali.clone()), U256::from(1));
    assert_eq!(contract.balance_of(bob.clone()), U256::from(2));
    assert_eq!(contract.total_supply(), U256::from(3));
    assert_eq!(contract.owner_of(&ali_tokens[0]), Some(bob.clone()));
    assert_eq!(contract.owner_of(&ali_tokens[1]), Some(bob));
    assert_eq!(contract.owner_of(&ali_tokens[2]), Some(ali));
}

#[test]
fn test_transfer_all_tokens() {
    let mut contract = CasperCEP47Contract::deploy();
    let ali: PublicKey = SecretKey::ed25519_from_bytes([3u8; 32]).unwrap().into();
    let bob: PublicKey = SecretKey::ed25519_from_bytes([5u8; 32]).unwrap().into();
    let token_uris: Vec<URI> = vec![
        URI::from("Casper Golden Card"),
        URI::from("Casper Silver Card"),
    ];
    contract.mint_many(ali.clone(), token_uris);
    let ali_tokens: Vec<TokenId> = contract.tokens(ali.clone());
    assert_eq!(contract.balance_of(ali.clone()), U256::from(2));
    assert_eq!(contract.balance_of(bob.clone()), U256::from(0));
    assert_eq!(contract.owner_of(&ali_tokens[0]), Some(ali.clone()));
    assert_eq!(contract.owner_of(&ali_tokens[1]), Some(ali.clone()));

    contract.transfer_all_tokens(ali.clone(), bob.clone());
    assert_eq!(contract.balance_of(ali.clone()), U256::from(0));
    assert_eq!(contract.balance_of(bob.clone()), U256::from(2));
    assert_eq!(contract.total_supply(), U256::from(2));
    assert_eq!(contract.owner_of(&ali_tokens[0]), Some(bob.clone()));
    assert_eq!(contract.owner_of(&ali_tokens[1]), Some(bob));
}

#[test]
<<<<<<< HEAD
fn test_attach_and_detach() {
    let mut contract = CasperCEP47Contract::deploy();
    let ali: PublicKey = SecretKey::ed25519_from_bytes([3u8; 32]).unwrap().into();
    // let bob: PublicKey = SecretKey::ed25519_from_bytes([5u8; 32]).unwrap().into();
    let token_uri = URI::from("0x12af");
    contract.mint_one(ali.clone(), token_uri);
    let ali_token_id: TokenId = contract.tokens(ali.clone())[0].clone();
    contract.detach(ali.clone(), ali_token_id.clone());
=======
fn test_marketplace() {
    let mut contract = CasperCEP47Contract::deploy();
    let token_uris: Vec<URI> = vec![
        URI::from("Casper Golden Card"),
        URI::from("Casper Silver Card"),
    ];
    let market = MarketTest::deploy(&mut contract.context, contract.admin.to_account_hash());
    market.call_test(&mut contract.context, &contract.ali, &contract.admin);
    contract.mint_many(contract.ali.clone(), token_uris);
>>>>>>> 3b67779c
}<|MERGE_RESOLUTION|>--- conflicted
+++ resolved
@@ -140,7 +140,6 @@
 }
 
 #[test]
-<<<<<<< HEAD
 fn test_attach_and_detach() {
     let mut contract = CasperCEP47Contract::deploy();
     let ali: PublicKey = SecretKey::ed25519_from_bytes([3u8; 32]).unwrap().into();
@@ -149,7 +148,9 @@
     contract.mint_one(ali.clone(), token_uri);
     let ali_token_id: TokenId = contract.tokens(ali.clone())[0].clone();
     contract.detach(ali.clone(), ali_token_id.clone());
-=======
+}
+
+#[test]
 fn test_marketplace() {
     let mut contract = CasperCEP47Contract::deploy();
     let token_uris: Vec<URI> = vec![
@@ -159,5 +160,4 @@
     let market = MarketTest::deploy(&mut contract.context, contract.admin.to_account_hash());
     market.call_test(&mut contract.context, &contract.ali, &contract.admin);
     contract.mint_many(contract.ali.clone(), token_uris);
->>>>>>> 3b67779c
 }